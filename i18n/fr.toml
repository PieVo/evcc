--- conflicted
+++ resolved
@@ -13,20 +13,11 @@
 dark = "Désign: Foncé"
 
 [footer.version]
-<<<<<<< HEAD
 availableLong = "Mise à jour disponible"
 modalTitle = "Mise à jour disponible"
 modalUpdateStarted = "Evcc redémarrera après la mise à jour."
 modalInstalledVersion = "Version actuellement installée"
 modalNoReleaseNotes = "Aucune note de version disponible. Plus d'informations sur la nouvelle version peuvent être trouvées ici:"
-=======
-availableShort = "Installer"
-availableLong = "Nouvelle version disponible"
-modalTitle = "Nouvelle version disponible"
-modalUpdateStarted = "Démarrage de la nouvelle version d'evcc…"
-modalInstalledVersion = "Version installée"
-modalNoReleaseNotes = "Aucune note de version disponible. Plus d'infos sur la nouvelle version:"
->>>>>>> 804e29f3
 modalCancel = "Annuler"
 modalUpdate = "Installer"
 modalUpdateNow = "Installer maintenant"
@@ -74,7 +65,7 @@
 confetti = "Prêt pour les confettis?"
 supportUs = "Notre mission est de faire du solaire la norme. Aidez evcc en payant ce que ça vaut pour vous."
 sticker = "… ou autocollants evcc?"
-confettiPromise = "Vous obtenez des autocollants et des confettis numériques ;)" ;)" ;)" ;)"
+confettiPromise = "Vous obtenez des autocollants et des confettis numériques"
 becomeSponsor = "Devenir parrain"
 
 [notifications]
@@ -112,7 +103,7 @@
 remaining = "Temps restant"
 
 [main.loadpointSettings]
-title = "Réglages „{0}”"
+title = "Réglages {0}"
 vehicle = "Véhicule"
 currents = "Courant de Charge"
 default = "Défaut"
@@ -227,7 +218,6 @@
 message = "Non connecté à un serveur."
 reload = "Recharger?"
 
-
 [settings]
 title = "Réglages"
 
